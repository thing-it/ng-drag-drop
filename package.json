--- conflicted
+++ resolved
@@ -1,10 +1,6 @@
 {
   "name": "ng-drag-drop",
-<<<<<<< HEAD
-  "version": "6.0.0",
-=======
-  "version": "4.0.1",
->>>>>>> 0e829989
+  "version": "5.0.0",
   "description": "Drag & Drop for Angular - based on HTML5 with no external dependencies.",
   "main": "index.js",
   "typings": "index.d.ts",
@@ -50,10 +46,7 @@
     "@types/core-js": "0.9.43",
     "canonical-path": "0.0.2",
     "concurrently": "^3.5.0",
-<<<<<<< HEAD
     "core-js": "^2.4.1",
-=======
->>>>>>> 0e829989
     "http-server": "^0.11.0",
     "jasmine-core": "~2.8.0",
     "karma": "^2.0.0",
