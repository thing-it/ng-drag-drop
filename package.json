{
  "name": "ng-drag-drop",
  "version": "4.0.0",
  "description": "Drag & Drop for Angular - based on HTML5 with no external dependencies.",
  "main": "index.js",
  "typings": "index.d.ts",
  "scripts": {
    "tsc": "tsc",
    "test": "echo \"Error: no test specified\" && exit 0",
    "start": "tsc -w",
    "transpile": "ngc",
    "build": "npm run transpile",
    "prepublishOnly": "npm run build",
    "lint": "tslint ./src/**/*.ts -t verbose",
    "dev": "concurrently \"npm start\" \"cd demo && npm start\""
  },
  "repository": {
    "type": "git",
    "url": "git+https://github.com/ObaidUrRehman/ng-drag-drop.git"
  },
  "keywords": [
    "Angular2",
    "Angular4",
    "Angular",
    "drag",
    "drop",
    "dragdrop"
  ],
  "author": "Obaid ur Rehman <obaid.urrehman@gmail.com>",
  "license": "MIT",
  "bugs": {
    "url": "https://github.com/ObaidUrRehman/ng-drag-drop/issues"
  },
  "homepage": "https://github.com/ObaidUrRehman/ng-drag-drop#readme",
  "peerDependencies": {
    "@angular/common": ">=4.3.0",
    "@angular/core": ">=4.3.0"
  },
  "devDependencies": {
    "@angular/common": "^4.4.6",
    "@angular/compiler": "^4.4.6",
    "@angular/core": "^4.4.6",
    "@angular/platform-browser": "^4.4.6",
    "@angular/platform-browser-dynamic": "^4.4.6",
    "@angular/compiler-cli": "^4.4.6",
    "canonical-path": "0.0.2",
    "concurrently": "^3.5.0",
<<<<<<< HEAD
    "http-server": "^0.11.0",
    "jasmine-core": "~2.8.0",
=======
    "http-server": "^0.10.0",
    "jasmine-core": "~2.9.0",
>>>>>>> 0a2b2fd0
    "karma": "^1.3.0",
    "karma-chrome-launcher": "^2.0.0",
    "karma-cli": "^1.0.1",
    "karma-htmlfile-reporter": "^0.3.4",
    "karma-jasmine": "^1.0.2",
    "karma-jasmine-html-reporter": "^1.0.0",
    "lite-server": "^2.3.0",
    "lodash": "^4.17.4",
    "protractor": "~5.1.1",
    "rimraf": "^2.6.2",
    "tslint": "^5.8.0",
    "typescript": "^2.4.2",
    "core-js": "^2.4.1",
    "rxjs": "5.5.0",
    "zone.js": "^0.8.18",
    "@types/core-js": "0.9.43"
  }
}<|MERGE_RESOLUTION|>--- conflicted
+++ resolved
@@ -45,13 +45,9 @@
     "@angular/compiler-cli": "^4.4.6",
     "canonical-path": "0.0.2",
     "concurrently": "^3.5.0",
-<<<<<<< HEAD
     "http-server": "^0.11.0",
-    "jasmine-core": "~2.8.0",
-=======
     "http-server": "^0.10.0",
     "jasmine-core": "~2.9.0",
->>>>>>> 0a2b2fd0
     "karma": "^1.3.0",
     "karma-chrome-launcher": "^2.0.0",
     "karma-cli": "^1.0.1",
