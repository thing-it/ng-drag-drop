--- conflicted
+++ resolved
@@ -47,13 +47,8 @@
     "concurrently": "^3.5.0",
     "http-server": "^0.11.0",
     "http-server": "^0.10.0",
-<<<<<<< HEAD
     "jasmine-core": "~2.8.0",
     "karma": "^2.0.0",
-=======
-    "jasmine-core": "~2.9.0",
-    "karma": "^1.3.0",
->>>>>>> 9fb0db12
     "karma-chrome-launcher": "^2.0.0",
     "karma-cli": "^1.0.1",
     "karma-htmlfile-reporter": "^0.3.4",
